package nsqd

import (
	"encoding/binary"
	"fmt"
	"io"
	"time"
)

const (
	MsgIDLength       = 16
	minValidMsgLength = MsgIDLength + 8 + 2 // Timestamp + Attempts
)

// the new message total id will be ID+TraceID, the length is same with old id
// slice, the traceid only used for trace for business, the ID is used for internal.
// In order to be compatible with old format, we keep the attempts field.
type FullMessageID [MsgIDLength]byte
type MessageID uint64

func GetMessageIDFromFullMsgID(id FullMessageID) MessageID {
	return MessageID(binary.BigEndian.Uint64(id[:8]))
}

func GetTraceIDFromFullMsgID(id FullMessageID) uint64 {
	return binary.BigEndian.Uint64(id[8:16])
}

type Message struct {
	ID        MessageID
	TraceID   uint64
	Body      []byte
	Timestamp int64
	Attempts  uint16

	// for in-flight handling
	deliveryTS time.Time
	clientID   int64
	pri        int64
	index      int
	//for backend queue
	offset      BackendOffset
	rawMoveSize BackendOffset
}

func MessageHeaderBytes() int {
	return 8 + 8 + 8 + 2
}

func NewMessage(id MessageID, body []byte) *Message {
	return &Message{
		ID:        id,
		TraceID:   0,
		Body:      body,
		Timestamp: time.Now().UnixNano(),
	}
}

func NewMessageWithTs(id MessageID, body []byte, ts int64) *Message {
	return &Message{
		ID:        id,
		TraceID:   0,
		Body:      body,
		Timestamp: ts,
	}
}

func (m *Message) GetFullMsgID() FullMessageID {
	var buf FullMessageID
	binary.BigEndian.PutUint64(buf[:8], uint64(m.ID))
	binary.BigEndian.PutUint64(buf[8:16], uint64(m.TraceID))
	return buf
}

func (m *Message) WriteTo(w io.Writer) (int64, error) {
	var buf [16]byte
	var total int64

	binary.BigEndian.PutUint64(buf[:8], uint64(m.Timestamp))
	binary.BigEndian.PutUint16(buf[8:10], m.Attempts)

	n, err := w.Write(buf[:10])
	total += int64(n)
	if err != nil {
		return total, err
	}

	binary.BigEndian.PutUint64(buf[:8], uint64(m.ID))
	binary.BigEndian.PutUint64(buf[8:16], uint64(m.TraceID))
	n, err = w.Write(buf[:16])
	total += int64(n)
	if err != nil {
		return total, err
	}

	n, err = w.Write(m.Body)
	total += int64(n)
	if err != nil {
		return total, err
	}

	return total, nil
}

<<<<<<< HEAD
func DecodeMessage(b []byte) (*Message, error) {
	return decodeMessage(b)
}

// note: the message body is using the origin buffer, so never modify the buffer after decode.
=======
// decodeMessage deserializes data (as []byte) and creates a new Message
// message format:
// [x][x][x][x][x][x][x][x][x][x][x][x][x][x][x][x][x][x][x][x][x][x][x][x][x][x][x][x][x][x]...
// |       (int64)        ||    ||      (hex string encoded in ASCII)           || (binary)
// |       8-byte         ||    ||                 16-byte                      || N-byte
// ------------------------------------------------------------------------------------------...
//   nanosecond timestamp    ^^                   message ID                       message body
//                        (uint16)
//                         2-byte
//                        attempts
>>>>>>> 6f99c0b9
func decodeMessage(b []byte) (*Message, error) {
	var msg Message

	if len(b) < minValidMsgLength {
		return nil, fmt.Errorf("invalid message buffer size (%d)", len(b))
	}

	msg.Timestamp = int64(binary.BigEndian.Uint64(b[:8]))
	msg.Attempts = binary.BigEndian.Uint16(b[8:10])
<<<<<<< HEAD
	msg.ID = MessageID(binary.BigEndian.Uint64(b[10:18]))
	msg.TraceID = binary.BigEndian.Uint64(b[18:26])

	msg.Body = b[26:]
=======
	copy(msg.ID[:], b[10:10+MsgIDLength])
	msg.Body = b[10+MsgIDLength:]

>>>>>>> 6f99c0b9
	return &msg, nil
}<|MERGE_RESOLUTION|>--- conflicted
+++ resolved
@@ -102,13 +102,11 @@
 	return total, nil
 }
 
-<<<<<<< HEAD
 func DecodeMessage(b []byte) (*Message, error) {
 	return decodeMessage(b)
 }
 
 // note: the message body is using the origin buffer, so never modify the buffer after decode.
-=======
 // decodeMessage deserializes data (as []byte) and creates a new Message
 // message format:
 // [x][x][x][x][x][x][x][x][x][x][x][x][x][x][x][x][x][x][x][x][x][x][x][x][x][x][x][x][x][x]...
@@ -119,7 +117,6 @@
 //                        (uint16)
 //                         2-byte
 //                        attempts
->>>>>>> 6f99c0b9
 func decodeMessage(b []byte) (*Message, error) {
 	var msg Message
 
@@ -129,15 +126,9 @@
 
 	msg.Timestamp = int64(binary.BigEndian.Uint64(b[:8]))
 	msg.Attempts = binary.BigEndian.Uint16(b[8:10])
-<<<<<<< HEAD
 	msg.ID = MessageID(binary.BigEndian.Uint64(b[10:18]))
 	msg.TraceID = binary.BigEndian.Uint64(b[18:26])
 
 	msg.Body = b[26:]
-=======
-	copy(msg.ID[:], b[10:10+MsgIDLength])
-	msg.Body = b[10+MsgIDLength:]
-
->>>>>>> 6f99c0b9
 	return &msg, nil
 }